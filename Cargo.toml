[package]
authors = ["Jorge Aparicio <japaricious@gmail.com>", "Brook Heisler <brookheisler@gmail.com>"]
name = "criterion"
version = "0.2.5"

description = "Statistics-driven micro-benchmarking library"
homepage = "https://japaric.github.io/criterion.rs/book/index.html"
repository = "https://github.com/japaric/criterion.rs"
readme = "README.md"
keywords = ["criterion", "benchmark"]
categories = ["development-tools::profiling"]
license = "Apache-2.0/MIT"

[dependencies]
<<<<<<< HEAD
backtrace = "0.3.5" # required only for minimal-versions. brought in by failure.
chrono = "0.4.6" # required only for minimal-versions. brought in by simplelog.
criterion-plot = { path="plot", version="0.2.4", optional = true }
criterion-stats = { path="stats", version="0.2.4" }
failure = "0.1.2"
=======
criterion-plot = { path="plot", version="0.2.5", optional = true }
criterion-stats = { path="stats", version="0.2.5" }
failure = "0.1.1"
>>>>>>> 900f0c29
failure_derive = "0.1.1"
itertools = "0.7"
itertools-num = "0.1"
log = "0.4"
simplelog = "0.5.1"
serde = "1.0"
serde_json = "1.0"
serde_derive = "1.0.75"
atty = "0.2.5"
clap = "2.29"
handlebars = { version="1.0.3", optional = true }
csv = "1.0"
walkdir = "2.2.3"

[dev-dependencies]
tempdir = "0.3.7"

[badges]
travis-ci = { repository = "japaric/criterion.rs" }
appveyor = { repository = "japaric/criterion.rs", id = "4255ads9ctpupcl2" }
coveralls = { repository = "japaric/criterion.rs" }
maintenance = { status = "passively-maintained" }

[features]
real_blackbox = []
html_reports = ["handlebars", "criterion-plot"]
default = ["html_reports"]

[workspace]

[[bench]]
name = "bench_main"
harness = false

[lib]
bench = false<|MERGE_RESOLUTION|>--- conflicted
+++ resolved
@@ -12,17 +12,11 @@
 license = "Apache-2.0/MIT"
 
 [dependencies]
-<<<<<<< HEAD
 backtrace = "0.3.5" # required only for minimal-versions. brought in by failure.
 chrono = "0.4.6" # required only for minimal-versions. brought in by simplelog.
-criterion-plot = { path="plot", version="0.2.4", optional = true }
-criterion-stats = { path="stats", version="0.2.4" }
-failure = "0.1.2"
-=======
 criterion-plot = { path="plot", version="0.2.5", optional = true }
 criterion-stats = { path="stats", version="0.2.5" }
-failure = "0.1.1"
->>>>>>> 900f0c29
+failure = "0.1.2"
 failure_derive = "0.1.1"
 itertools = "0.7"
 itertools-num = "0.1"
